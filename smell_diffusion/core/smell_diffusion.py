--- conflicted
+++ resolved
@@ -1,3 +1,4 @@
+```python
 """Core SmellDiffusion model for generating fragrance molecules from text."""
 
 import random
@@ -33,16 +34,11 @@
     np = MockNumPy()
 
 from .molecule import Molecule
-<<<<<<< HEAD
-from ..utils.logging import SmellDiffusionLogger, performance_monitor
+from ..utils.logging import SmellDiffusionLogger, performance_monitor, log_molecule_generation
 from ..utils.validation import validate_inputs, ValidationError
-=======
-from ..utils.logging import performance_monitor, log_molecule_generation
-from ..utils.validation import validate_inputs
 from ..utils.caching import cached
 from ..utils.async_utils import AsyncMoleculeGenerator
 from ..utils.config import get_config
->>>>>>> 92dcb180
 
 
 class SmellDiffusion:
@@ -99,25 +95,22 @@
         """Initialize the SmellDiffusion model with robust error handling."""
         self.model_name = model_name
         self._is_loaded = False
-<<<<<<< HEAD
         self._generation_count = 0
         self._error_count = 0
+        self.config = get_config()
         self.logger = SmellDiffusionLogger(f"smell_diffusion_{model_name}")
-        
-        # Validate model name
-        if not isinstance(model_name, str) or not model_name.strip():
-            raise ValidationError("Model name must be a non-empty string")
-        
-        self.logger.logger.info(f"Initialized SmellDiffusion with model: {model_name}")
-=======
-        self.config = get_config()
         self._cache = {}
         self._performance_stats = {
             "generations": 0,
             "cache_hits": 0,
             "avg_generation_time": 0.0
         }
->>>>>>> 92dcb180
+        
+        # Validate model name
+        if not isinstance(model_name, str) or not model_name.strip():
+            raise ValidationError("Model name must be a non-empty string")
+        
+        self.logger.logger.info(f"Initialized SmellDiffusion with model: {model_name}")
         
     @classmethod
     def from_pretrained(cls, model_name: str) -> "SmellDiffusion":
@@ -133,10 +126,13 @@
         # Optimize based on configuration
         if self.config.model.device == "auto":
             # Auto-detect best device
-            import torch
-            if torch.cuda.is_available():
-                self.device = "cuda"
-            else:
+            try:
+                import torch
+                if torch.cuda.is_available():
+                    self.device = "cuda"
+                else:
+                    self.device = "cpu"
+            except ImportError:
                 self.device = "cpu"
         else:
             self.device = self.config.model.device
@@ -211,10 +207,6 @@
             
         return random.choice(variations)
     
-<<<<<<< HEAD
-    @validate_inputs
-    @performance_monitor("molecule_generation")
-=======
     def _precompile_patterns(self) -> None:
         """Pre-compile molecular patterns for faster matching."""
         self._compiled_patterns = {}
@@ -241,10 +233,9 @@
         """Cached version of prompt analysis."""
         return self._analyze_prompt(prompt)
     
+    @validate_inputs
     @performance_monitor("molecule_generation")
-    @validate_inputs
     @log_molecule_generation
->>>>>>> 92dcb180
     def generate(self, 
                  prompt: str,
                  num_molecules: int = 1,
@@ -253,7 +244,6 @@
                  **kwargs) -> Union[Molecule, List[Molecule]]:
         """Generate fragrance molecules from text prompt with comprehensive error handling."""
         
-<<<<<<< HEAD
         with self._error_handling_context("generation", 
                                         prompt=prompt, 
                                         num_molecules=num_molecules,
@@ -261,6 +251,7 @@
             
             # Increment generation counter
             self._generation_count += 1
+            self._performance_stats["generations"] += 1
             
             # Validate inputs
             if not isinstance(prompt, str):
@@ -292,58 +283,80 @@
             start_time = time.time()
             
             try:
-                # Analyze prompt with error handling
-                category_scores = self._analyze_prompt(prompt)
-                self.logger.logger.debug(f"Category analysis complete for request {request_id}")
-                
-                # Select base molecules with error handling
-                base_smiles = self._select_molecules(category_scores, num_molecules)
-                self.logger.logger.debug(f"Selected {len(base_smiles)} base molecules for request {request_id}")
-                
-                # Add variations with error handling
-                varied_smiles = []
-                for i, smiles in enumerate(base_smiles):
-                    try:
-                        varied = self._add_molecular_variation(smiles)
-                        varied_smiles.append(varied)
-                    except Exception as e:
-                        self.logger.log_error(f"molecular_variation_{i}", e, {"smiles": smiles})
-                        # Use original if variation fails
-                        varied_smiles.append(smiles)
-                
-                # Create molecule objects with error handling
+                # Use caching for repeated prompts
+                cache_key = f"{prompt}_{num_molecules}_{guidance_scale}_{safety_filter}"
+                
+                # Analyze prompt with caching and error handling
+                try:
+                    category_scores = self._analyze_prompt_cached(prompt)
+                    self._performance_stats["cache_hits"] += 1
+                    self.logger.logger.debug(f"Category analysis complete for request {request_id}")
+                except Exception as e:
+                    self.logger.log_error("prompt_analysis", e, {"prompt": prompt})
+                    # Fallback to balanced categories on analysis failure
+                    category_scores = {k: 1.0/len(self.SCENT_KEYWORDS) 
+                                     for k in self.SCENT_KEYWORDS.keys()}
+                
+                # Select base molecules with retry logic
+                attempts = 0
+                max_attempts = kwargs.get('max_attempts', 3)
                 molecules = []
                 failed_molecules = 0
                 
-                for i, smiles in enumerate(varied_smiles):
+                while len(molecules) < num_molecules and attempts < max_attempts:
+                    attempts += 1
+                    
                     try:
-                        mol = Molecule(smiles, description=prompt)
+                        # Select base molecules
+                        needed_molecules = num_molecules - len(molecules)
+                        base_smiles = self._select_molecules(category_scores, needed_molecules * 2)  # Generate extra
+                        self.logger.logger.debug(f"Selected {len(base_smiles)} base molecules for request {request_id}")
                         
-                        # Validate molecule
-                        if not mol.is_valid:
-                            self.logger.logger.warning(f"Invalid molecule generated: {smiles}")
-                            failed_molecules += 1
-                            continue
-                        
-                        # Safety filtering with error handling
-                        if safety_filter:
+                        # Add variations with error handling
+                        for i, smiles in enumerate(base_smiles):
+                            if len(molecules) >= num_molecules:
+                                break
+                            
                             try:
-                                safety = mol.get_safety_profile()
-                                if safety.score < 50:  # Filter out unsafe molecules
-                                    self.logger.logger.debug(f"Filtered unsafe molecule: {smiles} (score: {safety.score})")
+                                varied_smiles = self._add_molecular_variation(smiles)
+                                mol = Molecule(varied_smiles, description=prompt)
+                                
+                                # Validate molecule
+                                if not mol.is_valid:
+                                    self.logger.logger.warning(f"Invalid molecule generated: {varied_smiles}")
+                                    failed_molecules += 1
                                     continue
+                                
+                                # Safety filtering with enhanced checks
+                                if safety_filter:
+                                    try:
+                                        safety = mol.get_safety_profile()
+                                        min_safety_score = kwargs.get('min_safety_score', 50)
+                                        if safety.score < min_safety_score:
+                                            self.logger.logger.debug(f"Filtered unsafe molecule: {varied_smiles} (score: {safety.score})")
+                                            continue
+                                        
+                                        # Additional safety checks
+                                        if safety.allergens and len(safety.allergens) > 2:
+                                            continue
+                                    except Exception as e:
+                                        self.logger.log_error(f"safety_evaluation_{i}", e, {"smiles": varied_smiles})
+                                        # If safety evaluation fails, be conservative and skip
+                                        if safety_filter:
+                                            continue
+                                
+                                molecules.append(mol)
+                                
                             except Exception as e:
-                                self.logger.log_error(f"safety_evaluation_{i}", e, {"smiles": smiles})
-                                # If safety evaluation fails, be conservative and skip
-                                if safety_filter:
-                                    continue
-                        
-                        molecules.append(mol)
+                                self.logger.log_error(f"molecule_creation_{i}", e, {"smiles": smiles})
+                                failed_molecules += 1
+                                continue
                         
                     except Exception as e:
-                        self.logger.log_error(f"molecule_creation_{i}", e, {"smiles": smiles})
-                        failed_molecules += 1
-                        continue
+                        self.logger.log_error("generation_attempt", e, {"attempt": attempts})
+                        
+                        if attempts >= max_attempts:
+                            break
                 
                 # Log generation statistics
                 generation_time = time.time() - start_time
@@ -352,26 +365,32 @@
                 if failed_molecules > 0:
                     self.logger.logger.warning(f"Failed to create {failed_molecules} molecules in request {request_id}")
                 
-                # Ensure we have at least one molecule
+                # Ensure we have at least one molecule with fallback strategies
                 if not molecules and num_molecules > 0:
                     self.logger.logger.warning(f"No valid molecules generated, using fallback for request {request_id}")
-                    try:
-                        # Fallback to safest molecule
-                        safe_smiles = "CC(C)=CCCC(C)=CCO"  # Geraniol - generally safe
-                        fallback_mol = Molecule(safe_smiles, description=f"Fallback for: {prompt}")
-                        molecules.append(fallback_mol)
-                    except Exception as e:
-                        self.logger.log_error("fallback_molecule_creation", e)
-                        raise RuntimeError("Failed to generate any molecules, including fallback")
+                    fallback_molecules = self._get_fallback_molecules(prompt, num_molecules)
+                    molecules.extend(fallback_molecules)
+                
+                # Final validation and cleanup
+                valid_molecules = []
+                for mol in molecules:
+                    if mol and mol.is_valid:
+                        valid_molecules.append(mol)
+                
+                # Ensure we don't exceed requested number
+                valid_molecules = valid_molecules[:num_molecules]
+                
+                # Update performance stats
+                self._update_performance_stats(generation_time)
                 
                 # Return appropriate format
                 if num_molecules == 1:
-                    result = molecules[0] if molecules else None
+                    result = valid_molecules[0] if valid_molecules else None
                     if result is None:
                         raise RuntimeError("Failed to generate any molecules")
                     return result
                 else:
-                    return molecules[:num_molecules]
+                    return valid_molecules
                     
             except ValidationError:
                 # Re-raise validation errors
@@ -384,7 +403,6 @@
                     "prompt": prompt
                 })
                 raise
-    
     
     @contextmanager
     def _error_handling_context(self, operation: str, **context):
@@ -404,128 +422,6 @@
                 "error_count": self._error_count
             })
             raise
-=======
-        try:
-            if not self._is_loaded:
-                self._load_model()
-                
-            # Validate input parameters
-            if not prompt or not isinstance(prompt, str):
-                raise ValueError("Prompt must be a non-empty string")
-            
-            if num_molecules < 1 or num_molecules > 100:
-                raise ValueError("num_molecules must be between 1 and 100")
-            
-            if guidance_scale < 0.1 or guidance_scale > 20.0:
-                raise ValueError("guidance_scale must be between 0.1 and 20.0")
-            
-            # Use caching for repeated prompts
-            cache_key = f"{prompt}_{num_molecules}_{guidance_scale}_{safety_filter}"
-            
-            # Analyze prompt with caching and error handling
-            try:
-                category_scores = self._analyze_prompt_cached(prompt)
-                self._performance_stats["cache_hits"] += 1
-            except Exception as e:
-                # Fallback to balanced categories on analysis failure
-                category_scores = {k: 1.0/len(self.SCENT_KEYWORDS) 
-                                 for k in self.SCENT_KEYWORDS.keys()}
-            
-            # Select base molecules with retry logic
-            attempts = 0
-            max_attempts = kwargs.get('max_attempts', 3)
-            molecules = []
-            
-            while len(molecules) < num_molecules and attempts < max_attempts:
-                attempts += 1
-                
-                try:
-                    # Select base molecules
-                    needed_molecules = num_molecules - len(molecules)
-                    base_smiles = self._select_molecules(category_scores, needed_molecules * 2)  # Generate extra
-                    
-                    # Add variations with error handling
-                    for smiles in base_smiles:
-                        if len(molecules) >= num_molecules:
-                            break
-                        
-                        try:
-                            varied_smiles = self._add_molecular_variation(smiles)
-                            mol = Molecule(varied_smiles, description=prompt)
-                            
-                            # Validate molecule
-                            if not mol.is_valid:
-                                continue
-                            
-                            # Safety filtering with enhanced checks
-                            if safety_filter:
-                                safety = mol.get_safety_profile()
-                                min_safety_score = kwargs.get('min_safety_score', 50)
-                                if safety.score < min_safety_score:
-                                    continue
-                                
-                                # Additional safety checks
-                                if safety.allergens and len(safety.allergens) > 2:
-                                    continue
-                                    
-                            molecules.append(mol)
-                            
-                        except Exception as e:
-                            # Log individual molecule creation errors but continue
-                            from ..utils.logging import SmellDiffusionLogger
-                            logger = SmellDiffusionLogger()
-                            logger.log_error("molecule_creation", e, {"smiles": smiles})
-                            continue
-                    
-                except Exception as e:
-                    # Log attempt failure but retry
-                    from ..utils.logging import SmellDiffusionLogger
-                    logger = SmellDiffusionLogger()
-                    logger.log_error("generation_attempt", e, {"attempt": attempts})
-                    
-                    if attempts >= max_attempts:
-                        break
-            
-            # Ensure we have at least one molecule with fallback strategies
-            if not molecules and num_molecules > 0:
-                fallback_molecules = self._get_fallback_molecules(prompt, num_molecules)
-                molecules.extend(fallback_molecules)
-            
-            # Final validation and cleanup
-            valid_molecules = []
-            for mol in molecules:
-                if mol and mol.is_valid:
-                    # Final safety check
-                    if safety_filter:
-                        safety = mol.get_safety_profile()
-                        if safety.score >= kwargs.get('min_safety_score', 50):
-                            valid_molecules.append(mol)
-                    else:
-                        valid_molecules.append(mol)
-            
-            # Ensure we don't exceed requested number
-            valid_molecules = valid_molecules[:num_molecules]
-            
-            # Return format based on request
-            if num_molecules == 1:
-                return valid_molecules[0] if valid_molecules else None
-            else:
-                return valid_molecules
-                
-        except Exception as e:
-            from ..utils.logging import SmellDiffusionLogger
-            logger = SmellDiffusionLogger()
-            logger.log_error("generation_failure", e, {
-                "prompt": prompt,
-                "num_molecules": num_molecules,
-                "guidance_scale": guidance_scale
-            })
-            
-            # Return fallback results even on major failure
-            if num_molecules == 1:
-                return None
-            else:
-                return []
     
     def _get_fallback_molecules(self, prompt: str, num_molecules: int) -> List[Molecule]:
         """Get fallback molecules when generation fails."""
@@ -553,6 +449,19 @@
         
         return fallback_molecules
     
+    def _update_performance_stats(self, generation_time: float) -> None:
+        """Update performance statistics."""
+        # Update average generation time
+        current_avg = self._performance_stats["avg_generation_time"]
+        total_gens = self._performance_stats["generations"]
+        
+        if total_gens > 0:
+            self._performance_stats["avg_generation_time"] = (
+                (current_avg * (total_gens - 1) + generation_time) / total_gens
+            )
+        else:
+            self._performance_stats["avg_generation_time"] = generation_time
+    
     def batch_generate(self, prompts: List[str], **kwargs) -> List[List[Molecule]]:
         """Generate molecules for multiple prompts with optimized batching."""
         from ..utils.async_utils import AsyncBatchProcessor
@@ -581,9 +490,7 @@
                 loop.close()
                 
         except Exception as e:
-            from ..utils.logging import SmellDiffusionLogger
-            logger = SmellDiffusionLogger()
-            logger.log_error("batch_generation", e)
+            self.logger.log_error("batch_generation", e)
             
             # Fallback to sequential processing
             results = []
@@ -602,7 +509,9 @@
             **self._performance_stats,
             "model_loaded": self._is_loaded,
             "cache_size": len(self._cache),
-            "device": getattr(self, 'device', 'unknown')
+            "device": getattr(self, 'device', 'unknown'),
+            "error_count": self._error_count,
+            "error_rate": self._error_count / max(self._generation_count, 1)
         }
     
     def optimize_for_throughput(self) -> None:
@@ -618,11 +527,9 @@
                 self._analyze_prompt_cached(prompt)
             except:
                 pass
->>>>>>> 92dcb180
     
     @cached(ttl=1800)  # Cache for 30 minutes
     def get_model_info(self) -> Dict[str, Any]:
-<<<<<<< HEAD
         """Get comprehensive model information with error handling."""
         try:
             return {
@@ -632,7 +539,10 @@
                 "error_count": self._error_count,
                 "supported_categories": list(self.SCENT_KEYWORDS.keys()),
                 "database_size": {cat: len(mols) for cat, mols in self.FRAGRANCE_DATABASE.items()},
-                "total_molecules": sum(len(mols) for mols in self.FRAGRANCE_DATABASE.values())
+                "total_molecules": sum(len(mols) for mols in self.FRAGRANCE_DATABASE.values()),
+                "version": "0.1.0",
+                "capabilities": ["text_to_molecule", "safety_filtering", "multi_category"],
+                "device": getattr(self, 'device', 'unknown')
             }
         except Exception as e:
             self.logger.log_error("get_model_info", e)
@@ -704,17 +614,6 @@
         except Exception as e:
             self.logger.log_error("model_validation", e)
             return False
-=======
-        """Get information about the loaded model."""
-        return {
-            "model_name": self.model_name,
-            "is_loaded": self._is_loaded,
-            "supported_categories": list(self.SCENT_KEYWORDS.keys()),
-            "database_size": sum(len(mols) for mols in self.FRAGRANCE_DATABASE.values()),
-            "version": "0.1.0",
-            "capabilities": ["text_to_molecule", "safety_filtering", "multi_category"]
-        }
->>>>>>> 92dcb180
     
     def _check_database_integrity(self) -> bool:
         """Check integrity of fragrance database."""
@@ -746,4 +645,5 @@
         return (f"SmellDiffusion(model_name='{self.model_name}', "
                 f"_is_loaded={self._is_loaded}, "
                 f"_generation_count={self._generation_count}, "
-                f"_error_count={self._error_count})")+                f"_error_count={self._error_count})")
+```